--- conflicted
+++ resolved
@@ -44,13 +44,8 @@
         user_input,
         full_message_history,
         permanent_memory,
-<<<<<<< HEAD
         token_limit):
-=======
-        token_limit,
-        debug=False):
     """Interact with the OpenAI API, sending the prompt, user input, message history, and permanent memory."""
->>>>>>> ee8276c6
     while True:
         try:
             """
@@ -68,13 +63,10 @@
             """
             model = cfg.fast_llm_model # TODO: Change model from hardcode to argument
             # Reserve 1000 tokens for the response
-<<<<<<< HEAD
+            
             if cfg.debug_mode:
                 print(f"Token limit: {token_limit}")
-=======
-            if debug:
-                print(f"Token limit: {token_limit}")          
->>>>>>> ee8276c6
+                
             send_token_limit = token_limit - 1000
 
             relevant_memory = permanent_memory.get_relevant(str(full_message_history[-5:]), 10)
